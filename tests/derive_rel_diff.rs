--- conflicted
+++ resolved
@@ -346,7 +346,6 @@
 }
 
 #[test]
-<<<<<<< HEAD
 fn match_options_struct() {
     #[derive(PartialEq, Debug, RelativeEq)]
     #[approx(match_options)]
@@ -394,7 +393,9 @@
     approx::assert_relative_ne!(s1, s2);
     approx::assert_relative_eq!(s3, s4, max_relative = 0.33);
     approx::assert_relative_ne!(s3, s4, max_relative = 0.1);
-=======
+}
+
+#[test]
 fn iterator() {
     #[derive(PartialEq, Debug, RelativeEq)]
     #[approx(epsilon_type = f32)]
@@ -457,5 +458,4 @@
     approx::assert_relative_ne!(p1, p2);
     approx::assert_relative_ne!(p1, p3);
     approx::assert_relative_ne!(p2, p3);
->>>>>>> fc75139a
 }