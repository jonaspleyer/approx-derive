--- conflicted
+++ resolved
@@ -442,7 +442,6 @@
 }
 
 #[test]
-<<<<<<< HEAD
 fn match_options_struct() {
     #[derive(PartialEq, Debug, AbsDiffEq)]
     #[approx(match_options)]
@@ -490,7 +489,9 @@
     approx::assert_abs_diff_ne!(s1, s2);
     approx::assert_abs_diff_eq!(s3, s4, epsilon = 10.0);
     approx::assert_abs_diff_ne!(s3, s4, epsilon = 5.0);
-=======
+}
+
+#[test]
 fn iterator() {
     #[derive(PartialEq, Debug, AbsDiffEq)]
     #[approx(epsilon_type = f32)]
@@ -553,5 +554,4 @@
     approx::assert_abs_diff_ne!(p1, p2);
     approx::assert_abs_diff_ne!(p1, p3);
     approx::assert_abs_diff_ne!(p2, p3);
->>>>>>> fc75139a
 }