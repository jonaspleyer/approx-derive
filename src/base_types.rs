use crate::args_parsing::*;

pub enum BaseType {
    Struct {
        item_struct: syn::ItemStruct,
        fields_with_args: Vec<FieldWithArgs>,
    },
    Enum {
        item_enum: syn::ItemEnum,
        variants_with_args: Vec<EnumVariant>,
    },
}

impl syn::parse::Parse for BaseType {
    fn parse(input: syn::parse::ParseStream) -> syn::Result<Self> {
        if input.fork().parse::<syn::ItemStruct>().is_ok() {
            use syn::spanned::Spanned;
            let item_struct: syn::ItemStruct = input.parse()?;
            let fields_with_args = match item_struct.fields.clone() {
                syn::Fields::Named(named_fields) => named_fields
                    .named
                    .iter()
                    .map(FieldWithArgs::from_field)
                    .collect::<syn::Result<Vec<_>>>(),
                syn::Fields::Unnamed(unnamed_fields) => unnamed_fields
                    .unnamed
                    .iter()
                    .map(FieldWithArgs::from_field)
                    .collect::<syn::Result<Vec<_>>>(),
                syn::Fields::Unit => Err(syn::Error::new(
                    item_struct.span(),
                    "cannot derive from unit struct",
                )),
            }?;
            Ok(BaseType::Struct {
                item_struct,
                fields_with_args,
            })
        } else if let Ok(item_enum) = input.parse::<syn::ItemEnum>() {
            // let item_enum: syn::ItemEnum = input.parse()?;
            let variants_with_args = item_enum
                .variants
                .iter()
                .map(|v| {
                    let args = FieldArgs::from_attrs(&v.attrs)?;
                    let fields_with_args = v
                        .fields
                        .iter()
                        .map(|f| {
                            let mut fwa = FieldWithArgs::from_field(f)?;
                            fwa.args.patch_if_not_exists(&args);
                            Ok(fwa)
                        })
                        .collect::<syn::Result<Vec<_>>>()?;
                    Ok(EnumVariant {
                        fields_with_args,
                        ident: v.ident.clone(),
                        discriminant: v.discriminant.clone().map(|x| x.1),
                    })
                })
                .collect::<syn::Result<Vec<_>>>()?;
            Ok(BaseType::Enum {
                item_enum,
                variants_with_args,
            })
        } else {
            Err(syn::Error::new(
                input.span(),
                "Could not parse enum or struct",
            ))
        }
    }
}

impl BaseType {
    pub fn attrs(&self) -> &Vec<syn::Attribute> {
        match self {
            #[allow(unused)]
            BaseType::Struct {
                item_struct,
                fields_with_args,
            } => &item_struct.attrs,
            #[allow(unused)]
            BaseType::Enum {
                item_enum,
                variants_with_args,
            } => &item_enum.attrs,
        }
    }

    pub fn generics(&self) -> &syn::Generics {
        match self {
            #[allow(unused)]
            BaseType::Struct {
                item_struct,
                fields_with_args,
            } => &item_struct.generics,
            #[allow(unused)]
            BaseType::Enum {
                item_enum,
                variants_with_args,
            } => &item_enum.generics,
        }
    }

    pub fn ident(&self) -> &syn::Ident {
        match self {
            #[allow(unused)]
            BaseType::Struct {
                item_struct,
                fields_with_args,
            } => &item_struct.ident,
            #[allow(unused)]
            BaseType::Enum {
                item_enum,
                variants_with_args,
            } => &item_enum.ident,
        }
    }
}

#[derive(Debug)]
pub struct FieldFormatted {
    pub base_type: proc_macro2::TokenStream,
    pub own_field: proc_macro2::TokenStream,
    pub other_field: proc_macro2::TokenStream,
    pub epsilon: proc_macro2::TokenStream,
    pub max_relative: proc_macro2::TokenStream,
    pub mapping: Option<proc_macro2::TokenStream>,
    pub set_equal: bool,
    // If this is Some type, we should be matching for this type
<<<<<<< HEAD
    pub match_option: Option<proc_macro2::TokenStream>,
=======
    pub use_iterator: bool,
>>>>>>> fc75139a
}<|MERGE_RESOLUTION|>--- conflicted
+++ resolved
@@ -129,9 +129,6 @@
     pub mapping: Option<proc_macro2::TokenStream>,
     pub set_equal: bool,
     // If this is Some type, we should be matching for this type
-<<<<<<< HEAD
     pub match_option: Option<proc_macro2::TokenStream>,
-=======
     pub use_iterator: bool,
->>>>>>> fc75139a
 }